--- conflicted
+++ resolved
@@ -599,72 +599,6 @@
 sub _default_groups {
   my ($opts) = @_;
   return {
-<<<<<<< HEAD
-    api => {
-      desc => 'API module set used for querying and processing Ensembl data',
-      modules => [qw/ensembl ensembl-compara ensembl-variation ensembl-funcgen ensembl-io/],
-    },
-    tools => {
-      desc => 'Libraries required to run Ensembl tools such as the VEP',
-      modules => [qw/ensembl ensembl-compara ensembl-variation ensembl-funcgen ensembl-tools ensembl-io/],
-    },
-    production => {
-      desc => 'Libraries required to run Ensembl production',
-      modules => [qw/ensembl ensembl-compara ensembl-variation ensembl-funcgen ensembl-production ensembl-prodinf-core ensembl-datacheck ensembl-orm ensembl-tools ensembl-io ensembl-hive ensembl-taxonomy ensembl-metadata ols-client ols-ensembl-loader VersioningService ensembl-vep/],
-    },
-    rest => {
-      desc => 'Libraries required to run the Ensembl REST API',
-      modules => [qw/ensembl ensembl-compara ensembl-variation ensembl-funcgen ensembl-rest ensembl-io VEP_plugins ensembl-vep ensembl-hdf5/],
-    },
-    'public-web' => {
-      desc => 'Libraries required to run an external mirror of the Ensembl website',
-      modules => [qw/ensembl ensembl-compara ensembl-variation ensembl-funcgen ensembl-webcode public-plugins ensembl-orm ensembl-tools ensembl-io/],
-    },
-    web => {
-      desc => 'Libraries required to run the Ensembl website',
-      modules => [qw/ensembl ensembl-compara ensembl-variation ensembl-funcgen ensembl-webcode public-plugins ebi-plugins ensembl-orm ensembl-tools ensembl-io/],
-    },
-    genebuild => {
-      desc => 'Libraries required to run the Ensembl Gene Annotation process',
-      modules => [qw/ensembl ensembl-analysis ensembl-pipeline ensembl-killlist ensembl-production/],
-    },
-    'eg-bacteria' => {
-      desc => 'Libraries required for Ensembl Genomes Bacteria',
-      modules => [qw/eg-web-common eg-web-search ensembl-metadata ensembl-taxonomy eg-web-bacteria/],
-    },
-    'eg-fungi' => {
-      desc => 'Libraries required for Ensembl Genomes Fungi',
-      modules => [qw/eg-web-common eg-web-search ensembl-metadata ensembl-taxonomy eg-web-fungi/],
-    },
-    'eg-metazoa' => {
-      desc => 'Libraries required for Ensembl Genomes Metazoa',
-      modules => [qw/eg-web-common eg-web-search ensembl-metadata ensembl-taxonomy eg-web-metazoa/],
-    },
-    'eg-plants' => {
-      desc => 'Libraries required for Ensembl Genomes Plants',
-      modules => [qw/eg-web-common eg-web-search ensembl-metadata ensembl-taxonomy eg-web-plants/],
-    },
-    'eg-protists' => {
-      desc => 'Libraries required for Ensembl Genomes Protists',
-      modules => [qw/eg-web-common eg-web-search ensembl-metadata ensembl-taxonomy eg-web-protists/],
-    },
-    'eg-g1k' => {
-      desc => 'Libraries required for 1000 Genomes',
-      modules => [qw/eg-web-common eg-web-search ensemblgenomes-api eg-web-g1k/],
-    },
-    'eg-all' => {
-      desc => 'All Ensembl Genomes web libraries',
-      modules => [qw/eg-web-common eg-web-search eg-web-testsuite eg-web-bacteria eg-web-fungi eg-web-metazoa eg-web-plants eg-web-protists/],
-    },
-    'eg-parasite' => {
-      desc => 'Libraries required for WormBase ParaSite (Ensembl Genomes Project)',
-      modules => [qw/eg-web-common eg-web-search ensemblgenomes-api eg-web-testsuite eg-web-parasite/],
-    },
-    'regulation' => {
-      desc => 'Libraries required for Ensembl Regulation',
-      modules => [qw/ensembl ensembl-compara ensembl-variation ensembl-funcgen ensembl-io ensj-healthcheck ensembl-hive ensembl-production ensembl-rest ensembl-test VEP_plugins ensembl-vep ensembl-hdf5/],
-    },
-=======
       api           => {
           desc    => 'API module set used for querying and processing Ensembl data',
           modules => [ qw/ensembl ensembl-compara ensembl-variation ensembl-funcgen ensembl-io/ ],
@@ -695,31 +629,31 @@
       },
       'eg-bacteria' => {
           desc    => 'Libraries required for Ensembl Genomes Bacteria',
-          modules => [ qw/eg-web-common eg-web-search ensemblgenomes-api eg-web-bacteria/ ],
+          modules => [ qw/eg-web-common eg-web-search ensembl-metadata ensembl-taxonomy eg-web-bacteria/ ],
       },
       'eg-fungi'    => {
           desc    => 'Libraries required for Ensembl Genomes Fungi',
-          modules => [ qw/eg-web-common eg-web-search ensemblgenomes-api eg-web-fungi/ ],
+          modules => [ qw/eg-web-common eg-web-search ensembl-metadata ensembl-taxonomy eg-web-fungi/ ],
       },
       'eg-metazoa'  => {
           desc    => 'Libraries required for Ensembl Genomes Metazoa',
-          modules => [ qw/eg-web-common eg-web-search ensemblgenomes-api eg-web-metazoa/ ],
+          modules => [ qw/eg-web-common eg-web-search ensembl-metadata ensembl-taxonomy eg-web-metazoa/ ],
       },
       'eg-plants'   => {
           desc    => 'Libraries required for Ensembl Genomes Plants',
-          modules => [ qw/eg-web-common eg-web-search ensemblgenomes-api eg-web-plants/ ],
+          modules => [ qw/eg-web-common eg-web-search ensembl-metadata ensembl-taxonomy eg-web-plants/ ],
       },
       'eg-protists' => {
           desc    => 'Libraries required for Ensembl Genomes Protists',
-          modules => [ qw/eg-web-common eg-web-search ensemblgenomes-api eg-web-protists/ ],
+          modules => [ qw/eg-web-common eg-web-search ensembl-metadata ensembl-taxonomy eg-web-protists/ ],
       },
       'eg-g1k'      => {
           desc    => 'Libraries required for 1000 Genomes',
           modules => [ qw/eg-web-common eg-web-search ensemblgenomes-api eg-web-g1k/ ],
       },
       'eg-all'      => {
-          desc    => 'All Ensembl Genomes libraries',
-          modules => [ qw/eg-web-common eg-web-search ensemblgenomes-api eg-web-testsuite eg-web-bacteria eg-web-fungi eg-web-metazoa eg-web-plants eg-web-protists eg-web-ensembl-configs/ ],
+          desc    => 'All Ensembl Genomes web libraries',
+          modules => [ qw/eg-web-common eg-web-search eg-web-testsuite eg-web-bacteria eg-web-fungi eg-web-metazoa eg-web-plants eg-web-protists/ ],
       },
       'eg-parasite' => {
           desc    => 'Libraries required for WormBase ParaSite (Ensembl Genomes Project)',
@@ -729,7 +663,6 @@
           desc    => 'Libraries required for Ensembl Regulation',
           modules => [ qw/ensembl ensembl-compara ensembl-variation ensembl-funcgen ensembl-io ensj-healthcheck ensembl-hive ensembl-production ensembl-rest ensembl-test VEP_plugins ensembl-vep ensembl-hdf5/ ],
       },
->>>>>>> bea95b4d
   };
 }
 

=head1 LICENSE

Copyright [1999-2013] Wellcome Trust Sanger Institute and the EMBL-European Bioinformatics Institute

Licensed under the Apache License, Version 2.0 (the "License");
you may not use this file except in compliance with the License.
You may obtain a copy of the License at

     http://www.apache.org/licenses/LICENSE-2.0

Unless required by applicable law or agreed to in writing, software
distributed under the License is distributed on an "AS IS" BASIS,
WITHOUT WARRANTIES OR CONDITIONS OF ANY KIND, either express or implied.
See the License for the specific language governing permissions and
limitations under the License.

=cut

package EnsEMBL::Git;

use parent qw/Exporter/;
use Carp;
use Cwd;
use File::Spec;

our $DEBUG = 1;

our $JSON = 0;
eval {
  require JSON;
  $JSON = 1;
};

our @EXPORT = qw/
  json
<<<<<<< HEAD
  is_git_repo is_tree_clean is_origin_uptodate is_in_merge
=======
  is_git_repo is_tree_clean is_origin_uptodate 
  can_fastforward_merge
>>>>>>> d7e9b358
  clone checkout checkout_tracking branch pull fetch rebase ff_merge no_ff_merge git_push
  status
  rev_parse branch_exists current_branch
  get_config add_config unset_all_config
  prompt
  system_ok cmd cmd_ok safe_cwd
/;

# Take a path, slurp and convert to a Perl data structure
sub json {
  my ($file) = @_;
  return {} unless -f $file;
  if(!$JSON) {
    printf STDERR "Cannot open '%s' for JSON parsing because we have no JSON module present\n", $file;
    return {};
  }
  local $/ = undef;
  open my $fh, '<', $file or die "Cannot open $file for reading: $!";
  my $contents = <$fh>;
  close $fh;
  
  my $json = JSON->new()->relaxed(1)->decode($contents);
  return $json;
}

# Attempts to figure out if your dir is a Git repo
sub is_git_repo {
  return cmd_ok('git rev-parse');
}

# Looks for files in the working tree and index which are not committed or staged.
# If either is true we will return false that the tree is not clean
sub is_tree_clean {
  # Update the index
  if(! cmd_ok('git update-index -q --ignore-submodules --refresh')) {
    return 0;
  }

  my $error = 0;

  # Make sure we have no unstaged changes in the working tree
  if(! cmd_ok('git diff-files --quiet --ignore-submodules --')) {
    my ($output) = cmd('git diff-files --name-status -r --ignore-submodules --');
    print STDERR "Detected unstaged changes in the working tree. Remove before runnning this command\n";
    print STDERR $output;
    $error = 1;
  }

  # Make sure we have no uncommitted changes in the index
  if(! cmd_ok('git diff-index --cached --quiet HEAD --ignore-submodules --')) {
    my ($output) = cmd('git diff-index --cached --name-status -r --ignore-submodules HEAD --');
    print STDERR "Detected uncommitted changes in the index. Remove before runnning this command\n";
    print STDERR $output;
    $error = 1;
  }

  if($error) {
    print STDERR "Please stash those changes away before rerunning\n";
    return 0;
  }
  return 1;
}

sub is_in_merge {
  my ($git_dir) = cmd('git rev-parse --git-dir');
  chomp $git_dir;
  my $merge_head = File::Spec->catfile($git_dir, 'MERGE_HEAD');
  return (-f $merge_head) ? 1 : 0;
}

# Perform a clone. Local dir will have the same name as the remote minus the organisation and .git stuff
sub clone {
  my ($remote_url, $verbose, $remote) = @_;
  my $v = $verbose ? '--verbose' : q{};
  return system_ok("git clone -o $remote $v $remote_url");
}

# Attempt to find the given branch locally by looking for its ref. If no ref is found then we have no branch
sub branch_exists {
  my ($branch, $remote) = @_;
  my $ref_loc = $remote ? 'remotes/'.$remote : 'heads';
  return cmd_ok("git show-ref --verify --quiet refs/${ref_loc}/${branch}");
}

# Attempt to find the given tag
sub tag_exists {
  my ($tag) = @_;
  return cmd_ok("git show-ref --verify --quiet refs/tags/${tag}");
}

# Runs a pull on whatever is the current branch (which means fetch & merge)
sub pull {
  my ($remote, $verbose) = @_;
  $remote ||= 'origin';
  my $v = $verbose ? '--verbose' : q{};
  return system_ok("git pull $v $remote");
}

# Push to the specified remote
sub git_push {
  my ($remote, $verbose) = @_;
  $remote ||= 'origin';
  my $v = $verbose ? '--verbose' : q{};
  return system_ok("git push $v $remote");
}

# Runs a fetch on origin but unlike pull will not do the merge
sub fetch {
  my ($fetch_tags, $verbose, $remote) = @_;
  my $v = $verbose ? '--verbose' : q{};
  my $tags = ($fetch_tags) ? '--tags' : q{};
  $remote ||= 'origin';
  return system_ok("git fetch $v $tags $remote");
}

# Rebases against the given branch
sub rebase {
  my ($branch, $continue) = @_;
  die "No branch given" unless $branch;
  my $continue_arg = $continue ? '--continue' : q{};
  return system_ok("git rebase $continue_arg $branch");
}

sub ff_merge {
  my ($branch) = @_;
  return system_ok("git merge --ff-only $branch");
}

sub no_ff_merge($$) {
  my ($branch, $message) = @_;
  return system_ok(qq/git merge --no-ff --log -m '$message' ${branch}/);
}

sub status {
  return system_ok('git status');
}

# Get a config value out
sub get_config {
  my ($config) = @_;
  my ($output) = cmd("git config --get $config");
  chomp $output;
  return $output;
}

# Unset all config variables
sub unset_all_config {
  my ($config) = @_;
  return system_ok("git config --local --unset-all '${config}'");
}

# Add a config variable
sub add_config {
  my ($config, $value) = @_;
  return system_ok("git config --local --add '${config}' '${value}'");
}

# Convert a ref symbol into a SHA-1 hash
sub rev_parse {
  my ($rev, $short) = @_;
  die "No rev given" unless $rev;
  my $short_arg = $short ? '--short' : q{};
  my ($output) = cmd("git rev-parse --verify $short_arg $rev");
  chomp $output;
  return $output;
}

# Returns the name of the current branch
sub current_branch {
  my ($output) = cmd('git rev-parse --abbrev-ref HEAD');
  chomp $output;
  return $output;
}

# See if the given branch is up to date in comparison with origin.
# We request both refs SHA-1 codes and compare. If they are the 
# same they will have the same hash
sub is_origin_uptodate {
  my ($branch, $remote) = @_;
  die "No branch given" unless $branch;
  $remote ||= 'origin';
  fetch(undef, undef, $remote);
  my $local_hash  = rev_parse($branch);
  my $remote_hash = rev_parse("$remote/$branch");
  return ($local_hash eq $remote_hash) ? 1 : 0;
}

# See if the remote's branch can be fast-forwarded onto the local
# tracking branch. This is done by taking the remote branch hash
# and see if this is the same as the merge-point of local and remote
sub can_fastforward_merge {
  my ($branch, $remote) = @_;
  die "No branch given" unless $branch;
  $remote ||= 'origin';
  fetch(undef, undef, $remote);
  my $remote_hash = rev_parse("$remote/$branch");
  my ($output) = cmd("git merge-base $remote/$branch $branch");
  chomp $output;
  return ($remote_hash eq $output) ? 1 : 0;
}

# Attempt to checkout a tracking branch. If the branch already exists locally
# we will switch to that one (and assume the other branch is tracking)
sub checkout_tracking {
  my ($branch, $remote, $verbose, $secondary_branch) = @_;
  die "No branch given" unless $branch;
  $remote ||= 'origin';
  
  my $args;
  if(branch_exists($branch)) {
    if(current_branch() eq $branch) {
      print "* Skipping checkout as we are already on $branch\n";
      return 1;
    }
    $args = $branch;
  }
  else {
    if(! branch_exists($branch, $remote)) {
      # If both branch and secondary_branch do not exist then let's bail
      if(! branch_exists($secondary_branch, $remote)) {
        print STDERR "No branch exists on ${remote}/${branch} or ${remote}/${secondary_branch}. Cannot checkout\n";
        return 0;
      }
      #If the secondary branch exists just switch to it
      if(branch_exists($secondary_branch)) {
        if(current_branch() eq $secondary_branch) {
          print "* Skipping checkout as we are already on $secondary_branch\n";
          return 1;
        }
        $args = "$secondary_branch";
      }
      else {
        # Well if the branch didn't exist use the secondary
        $args = "--track -b ${secondary_branch} $remote/${secondary_branch}";
      }
    }
    else {
      # Use the normal branch
      $args = "--track -b ${branch} $remote/${branch}";
    }
  }
  my ($output, $exitcode) = cmd("git checkout $args");
  if($verbose) {
    print $output; 
  }
  if($exitcode) {
    print STDERR 
      "Could not switch $GIT_DIR to branch '${branch}' using options ${args}.\n", 
      'Command output:', "\n",
      $output,"\n";
    return 0;
  }

  return 1;
}

# Switches a branch
sub checkout {
  my ($branch, $verbose) = @_;
  die "No branch given" unless $branch;
  my $v = $verbose ? q{} : q{--quiet};
  return system_ok("git checkout $v $branch");
}

# Creates a branch from the current working point. You can specify a branch point as well
sub branch {
  my ($branch, $verbose, $branchpoint) = @_;
  die "No branch given" unless $branch;
  my $v = $verbose ? q{--verbose} : q{};
  $branchpoint ||= q{};
  return system_ok("git branch $v $branch $branchpoint");
}

# Perform a system call which means no capture. We will return if the process successfuly completed
sub system_ok {
  my ($cmd) = @_;
  warn $cmd if $DEBUG;
  system($cmd);
  my $exitcode = $? >> 8;
  return ($exitcode == 0) ? 1 : 0;
}

# Runs a command and captures its output. Provides two vars; the output and exit code
sub cmd {
  my ($cmd) = @_;
  warn $cmd if $DEBUG;
  my $output = `$cmd 2>&1`;
  my $exitcode = $? >> 8;
  return ($output, $exitcode);
}

# Runs a command and inspects the exit code. 0 exit statuses from cmd() will
# cause this command to reutrn true
sub cmd_ok {
  my ($cmd) = @_;
  my ($output, $exitcode) = cmd($cmd);
  return $exitcode == 0 ? 1 : 0;
}

# Done to cd to a target dir, run some code and then go back
sub safe_cwd {
  my ($dir, $callback) = @_;
  confess "No dir given" unless $dir && -d $dir;
  my $cwd = cwd();
  chdir $dir;
  $callback->();
  chdir $cwd;
}

# Prompt the user for confirmation
sub prompt {
  print '* OK to continue? (y/N)... ';
  my $in = <STDIN>;
  chomp $in;
  if($in =~ /y(es)?/i) {
    return 1;
  }
  return 0;
}

1;<|MERGE_RESOLUTION|>--- conflicted
+++ resolved
@@ -33,12 +33,8 @@
 
 our @EXPORT = qw/
   json
-<<<<<<< HEAD
   is_git_repo is_tree_clean is_origin_uptodate is_in_merge
-=======
-  is_git_repo is_tree_clean is_origin_uptodate 
   can_fastforward_merge
->>>>>>> d7e9b358
   clone checkout checkout_tracking branch pull fetch rebase ff_merge no_ff_merge git_push
   status
   rev_parse branch_exists current_branch
